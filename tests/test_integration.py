--- conflicted
+++ resolved
@@ -105,25 +105,8 @@
     # Make it dirty
     (wt_path / "test.txt").write_text("dirty")
 
-<<<<<<< HEAD
-    # Check status (don't check=True so we can see errors)
-    status = subprocess.run(
-        [sys.executable, "-m", "wt.cli", "status"],
-        cwd=repo,
-        capture_output=True,
-        text=True,
-    )
-=======
     # Check status
     status = run_wt(["status"], repo, fake_home, capture_output=True, text=True, check=True)
->>>>>>> 8ae6f618
-
-    # If it failed, show the error
-    if status.returncode != 0:
-        print(f"Status command failed with return code {status.returncode}")
-        print(f"STDOUT: {status.stdout}")
-        print(f"STDERR: {status.stderr}")
-        raise AssertionError(f"wt status failed: {status.stderr}")
 
     assert "✓" in status.stdout or "dirty" in status.stdout.lower()
 
